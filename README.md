# FaceDetection

[![Build status](https://ci.appveyor.com/api/projects/status/w67uchteql25jw7y/branch/master?svg=true)](https://ci.appveyor.com/project/r4ghu/facedetection/branch/master)

FaceDetection is a repository to experiment on face detectors.

## Requirements

- Visual Studio 2017 and above


## Usage

1) Download local branch of the repository
2) Open project in Visual Studio 
3) Add changes to code files 
4) Build solution in Visual Studio under Build Tab > Build Solution or CTRL+SHIFT+B
5) Run the executable

<<<<<<< HEAD
## Bugs 

Create an issue about the bug that includes
1) Steps taken to reproduce the bug
2) What platform used when the bug was occured
3) What was the expected result and what the actual results were 
=======
## License

This project is licensed under the GNU General Public License v3.0.
>>>>>>> eb0c95c9

## Author

Sri Raghu Malireddi / [@r4ghu](https://sriraghu.com)<|MERGE_RESOLUTION|>--- conflicted
+++ resolved
@@ -17,18 +17,19 @@
 4) Build solution in Visual Studio under Build Tab > Build Solution or CTRL+SHIFT+B
 5) Run the executable
 
-<<<<<<< HEAD
+
 ## Bugs 
 
 Create an issue about the bug that includes
 1) Steps taken to reproduce the bug
 2) What platform used when the bug was occured
 3) What was the expected result and what the actual results were 
-=======
+
+
 ## License
 
 This project is licensed under the GNU General Public License v3.0.
->>>>>>> eb0c95c9
+
 
 ## Author
 
